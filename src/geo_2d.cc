--- conflicted
+++ resolved
@@ -118,23 +118,6 @@
     vertices = smoothed;
 }
 
-<<<<<<< HEAD
-Polygon2 Polygon2::operator+(const Vec2f &vertex) const
-{
-    return Polygon2({vertices, {vertex}});
-}
-
-Polygon2 &Polygon2::operator+=(const Vec2f &vertex)
-{
-    add_vertex(vertex);
-    return *this;
-}
-
-Polygon2 &Polygon2::operator<<(const Vec2f &vertex)
-{
-    return (*this += vertex);
-}
-
 void Polygon2::move(const Vec2f& movement)
 {
     for (auto& vertex : vertices) {
@@ -149,6 +132,4 @@
     }
 }
 
-=======
->>>>>>> 89e428ed
 Polygon2::Polygon2(const Polygon2 &v) : vertices(v.vertices) {}